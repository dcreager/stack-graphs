--- conflicted
+++ resolved
@@ -14,11 +14,7 @@
 use stack_graphs::graph::File;
 use stack_graphs::graph::StackGraph;
 
-<<<<<<< HEAD
-=======
-pub const EXPORTS_GUARD: &str = "GUARD:EXPORTS";
 pub const MODULE_GUARD: &str = "GUARD:MODULE";
->>>>>>> 728cc58e
 pub const PKG_GUARD: &str = "GUARD:PKG";
 pub const PKG_INTERNAL_GUARD: &str = "GUARD:PKG_INTERNAL";
 
